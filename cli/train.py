'''
Script to train a model via CLI arguments.
For all available CLI arguments, see medical_mnist/cli_utils.py.
'''
<<<<<<< HEAD
import math
import copy
import torch
import transformers
# import evaluate
=======
import sys
# append the path of the
# parent directory
sys.path.append("..")

import logging
>>>>>>> 85229f1d

from datasets import load_metric
from tqdm import tqdm
from transformers import Adafactor
from medical_mnist.cli_utils import parse_args
from medical_mnist.dataset_utils import dataset_from_args
from medical_mnist.model_utils import init_model, save_model, evaluate_model
from medical_mnist.logging_utils import TrainLogger


# Setup logging
logger = TrainLogger()
logger.setup()
# Accuracy metric and loss function to use during training/evalutaion
# accuracy = evaluate.load('accuracy')
accuracy = load_metric('accuracy')


def train_model(model, train_data, val_data, optimizer, loss_f, scheduler, args):
	'''Trains a base model and returns the trained version

	Args:
		model (torchvision model): The base model to finetune/train
		train_data (torch.utils.data.DataLoader): Training DataLoader
		val_data (torch.utils.data.DataLoader): Validation DataLoader
		optimizer (torch.optim.Optimizer): Optimzer to use (from transformers)
		scheduler (SchedulerType): Learning rate scheduler to use
		args (Namespace): CLI arguments provided to this script

	Returns:
		torchvision model, float: Trained/finetuned model and best val loss
	'''
	# Track weights that yield the best val loss
	best_weights = copy.deepcopy(model.state_dict())
	best_loss = float('inf')
	# Progress bar and global step increment by one after each training batch
	progress_bar = tqdm(range(args.max_steps))
	step = 0
	# Train for specified number of training epochs
	for epoch in range(args.num_epochs):
		# Set the model to training mode and process a batch of training data
		model.train()
		for inputs, labels in train_data:
			# Move inputs/labels to the specified device and get model outputs
			inputs = inputs.to(args.device, non_blocking=args.non_blocking)
			labels = labels.to(args.device, non_blocking=args.non_blocking)
			model_output = model(inputs)
			preds = model_output.argmax(-1)
			accuracy.add_batch(predictions=preds, references=labels)
			# Zero out/clear gradients and perform backpropagation
			optimizer.zero_grad()
			train_loss = loss_f(model_output, labels)
			train_loss.backward()
			train_acc = accuracy.compute()['accuracy']
			# Advance the optimizer and, if provided, learning rate scheduler
			optimizer.step()
			if scheduler is not None:
				scheduler.step()
			# Advance our progress bar, global training step, and logger
			progress_bar.update(1)
			step += 1
			logger.progress(step=step, epoch=epoch)
			# Log training metrics
			logger.log_train_metrics(
				{'train_loss': train_loss.item(), 'Train Accuracy': train_acc}
			)
			# Evaluate our model, depending on the step
			if step % args.eval_every == 0 or step == args.max_steps:
				# Get validation metrics and check if best loss has improved
				val_metrics, _ = evaluate_model(
					model=model,
					data=val_data,
					loss_f=loss_f,
					device=args.device,
					non_blocking=args.non_blocking
				)
				if val_metrics['val_loss'] < best_loss:
					best_loss = val_metrics['val_loss']
					best_weights = copy.deepcopy(model.state_dict())
					logger.log_val_metrics(val_metrics)
			# Save our model checkpoint, based on the step
			if step % args.checkpoint_every == 0:
				logger.log_model_checkpoint()
				save_model(args.model_file, model)
			# Check if we are done training, based on the step
			if step >= args.max_steps:
				break
	# Load and return the model with the best weights
	model.load_state_dict(best_weights)
	return model, best_loss


def main():
	'''Main function to run training, using the user-provided CLI args
	'''
	# Parse the cli arguments
	args = parse_args()
	# Begin logging ASAP to log all stdout to the cloud
	logger.start(train_args=args)
	# Get the dataset, based on the script arguments
	dataset = dataset_from_args(args)
	dataloaders = dataset.dataloaders
	# Initialize the model to train
	model = init_model(
		args.model_architecture,
		num_classes=dataset.num_classes,
		pretrained=args.use_pretrained,
	)
	# Move the model to the specified device for training
	model.to(args.device)
	# Watch the model (on wandb) to log its gradients
	logger.watch_model(model)
	# Scheduler and math around the number of training steps
	steps_per_epoch = len(dataloaders['train'])
	# If there is no max # of training steps (None by default), set it based on
	# the # of training epochs and update steps per epoch. Otherwise, use the
	# max # of training steps to set the # of training epochs.
	if args.max_steps is None:
		args.max_steps = args.num_epochs * steps_per_epoch
	else:
		args.num_epochs = math.ceil(args.max_steps / steps_per_epoch)
	# Optimizer to use during training
	optimizer = Adafactor(
		model.parameters(),
		lr=args.learning_rate,
		weight_decay=args.weight_decay,
		scale_parameter=False,
		relative_step=False,
	)
	# Define the loss function, using class weights if specified
	if args.weighted_loss:
		class_weights = dataset.class_weights.to(args.device)
		loss_f = torch.nn.CrossEntropyLoss(weight=class_weights)
	else:
		loss_f = torch.nn.CrossEntropyLoss()
	# Get the learning rate scheduler to use (if provided)
	scheduler = transformers.get_scheduler(
		name=args.lr_scheduler_type,
		optimizer=optimizer,
		num_warmup_steps=args.num_warmup_steps,
		num_training_steps=args.max_steps,
	)
	# Train a model
	logger.training_overview(steps_per_epoch=steps_per_epoch)
	trained_model, best_loss = train_model(
		model=model,
		train_data=dataloaders['train'],
		val_data=dataloaders['val'],
		optimizer=optimizer,
		loss_f=loss_f,
		scheduler=scheduler,
		args=args,
	)
	logger.training_summary(best_loss=best_loss)
	# Locally save the fine-tuned model with the best weights
	save_model(args.model_file, trained_model)
	# If specified, save the same model to wandb
	if args.upload_model:
		logger.upload_model()
	logger.finish()


if __name__ == '__main__':
	main()<|MERGE_RESOLUTION|>--- conflicted
+++ resolved
@@ -2,20 +2,12 @@
 Script to train a model via CLI arguments.
 For all available CLI arguments, see medical_mnist/cli_utils.py.
 '''
-<<<<<<< HEAD
 import math
 import copy
 import torch
 import transformers
+# Un-comment the below line to use HuggingFace's new evaluation library
 # import evaluate
-=======
-import sys
-# append the path of the
-# parent directory
-sys.path.append("..")
-
-import logging
->>>>>>> 85229f1d
 
 from datasets import load_metric
 from tqdm import tqdm
@@ -30,6 +22,7 @@
 logger = TrainLogger()
 logger.setup()
 # Accuracy metric and loss function to use during training/evalutaion
+# Un-comment the below line to use HuggingFace's new evaluation-related library
 # accuracy = evaluate.load('accuracy')
 accuracy = load_metric('accuracy')
 
